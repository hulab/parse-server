--- conflicted
+++ resolved
@@ -34,19 +34,11 @@
 }
 
 function mongoSchemaAPIResponseFields(schema) {
-<<<<<<< HEAD
   fieldNames = Object.keys(schema).filter(key => key !== '_id' && key !== '_metadata');
-  response = {};
-  fieldNames.forEach(fieldName => {
-    response[fieldName] = mongoFieldTypeToApiResponseType(schema[fieldName]);
-  });
-=======
-  fieldNames = Object.keys(schema).filter(key => key !== '_id');
   response = fieldNames.reduce((obj, fieldName) => {
     obj[fieldName] = mongoFieldTypeToSchemaAPIType(schema[fieldName])
     return obj;
   }, {});
->>>>>>> 79bc3133
   response.ACL = {type: 'ACL'};
   response.createdAt = {type: 'Date'};
   response.updatedAt = {type: 'Date'};
