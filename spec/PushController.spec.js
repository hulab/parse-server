"use strict";
var PushController = require('../src/Controllers/PushController').PushController;
var StatusHandler = require('../src/StatusHandler');
var Config = require('../src/Config');
var validatePushType = require('../src/Push/utils').validatePushType;

const successfulTransmissions = function(body, installations) {

  let promises = installations.map((device) => {
    return Promise.resolve({
      transmitted: true,
      device: device,
    })
  });

  return Promise.all(promises);
}

const successfulIOS = function(body, installations) {

  let promises = installations.map((device) => {
    return Promise.resolve({
      transmitted: device.deviceType == "ios",
      device: device,
    })
  });

  return Promise.all(promises);
}

describe('PushController', () => {
  it('can validate device type when no device type is set', (done) => {
    // Make query condition
    var where = {
    };
    var validPushTypes = ['ios', 'android'];

    expect(function(){
      validatePushType(where, validPushTypes);
    }).not.toThrow();
    done();
  });

  it('can validate device type when single valid device type is set', (done) => {
    // Make query condition
    var where = {
      'deviceType': 'ios'
    };
    var validPushTypes = ['ios', 'android'];

    expect(function(){
      validatePushType(where, validPushTypes);
    }).not.toThrow();
    done();
  });

  it('can validate device type when multiple valid device types are set', (done) => {
    // Make query condition
    var where = {
      'deviceType': {
        '$in': ['android', 'ios']
      }
    };
    var validPushTypes = ['ios', 'android'];

    expect(function(){
      validatePushType(where, validPushTypes);
    }).not.toThrow();
    done();
  });

  it('can throw on validateDeviceType when single invalid device type is set', (done) => {
    // Make query condition
    var where = {
      'deviceType': 'osx'
    };
    var validPushTypes = ['ios', 'android'];

    expect(function(){
      validatePushType(where, validPushTypes);
    }).toThrow();
    done();
  });

  it('can throw on validateDeviceType when single invalid device type is set', (done) => {
    // Make query condition
    var where = {
      'deviceType': 'osx'
    };
    var validPushTypes = ['ios', 'android'];

    expect(function(){
      validatePushType(where, validPushTypes);
    }).toThrow();
    done();
  });

  it('can get expiration time in string format', (done) => {
    // Make mock request
    var timeStr = '2015-03-19T22:05:08Z';
    var body = {
      'expiration_time': timeStr
    }

    var time = PushController.getExpirationTime(body);
    expect(time).toEqual(new Date(timeStr).valueOf());
    done();
  });

  it('can get expiration time in number format', (done) => {
    // Make mock request
    var timeNumber = 1426802708;
    var body = {
      'expiration_time': timeNumber
    }

    var time = PushController.getExpirationTime(body);
    expect(time).toEqual(timeNumber * 1000);
    done();
  });

  it('can throw on getExpirationTime in invalid format', (done) => {
    // Make mock request
    var body = {
      'expiration_time': 'abcd'
    }

    expect(function(){
      PushController.getExpirationTime(body);
    }).toThrow();
    done();
  });

  it('properly increment badges', (done) => {

    var payload = {data:{
      alert: "Hello World!",
      badge: "Increment",
    }}
    var installations = [];
    while(installations.length != 10) {
      let installation = new Parse.Object("_Installation");
      installation.set("installationId", "installation_"+installations.length);
      installation.set("deviceToken","device_token_"+installations.length)
      installation.set("badge", installations.length);
      installation.set("originalBadge", installations.length);
      installation.set("deviceType", "ios");
      installations.push(installation);
    }
<<<<<<< HEAD
  }

   var config = new Config(Parse.applicationId);
   var auth = {
    isMaster: true
   }

   var pushController = new PushController();
   reconfigureServer({
     push: { adapter: pushAdapter }
   }).then(() => {
    return Parse.Object.saveAll(installations)
   }).then((installations) => {
     return pushController.sendPush(payload, {}, config, auth);
   }).then((result) => {
     done();
   }, (err) => {
     jfail(err);
     done();
   });
=======

    while(installations.length != 15) {
      let installation = new Parse.Object("_Installation");
      installation.set("installationId", "installation_"+installations.length);
      installation.set("deviceToken","device_token_"+installations.length)
      installation.set("deviceType", "android");
      installations.push(installation);
    }

    var pushAdapter = {
      send: function(body, installations) {
        var badge = body.data.badge;
        installations.forEach((installation) => {
          if (installation.deviceType == "ios") {
            expect(installation.badge).toEqual(badge);
            expect(installation.originalBadge+1).toEqual(installation.badge);
          } else {
            expect(installation.badge).toBeUndefined();
          }
        })
        return successfulTransmissions(body, installations);
      },
      getValidPushTypes: function() {
        return ["ios", "android"];
      }
    }

    var config = new Config(Parse.applicationId);
    var auth = {
      isMaster: true
    }

    var pushController = new PushController(pushAdapter, Parse.applicationId, defaultConfiguration.push);
    Parse.Object.saveAll(installations).then(() => {
      return pushController.sendPush(payload, {}, config, auth);
    }).then(() => {
      done();
    }, (err) => {
      jfail(err);
      done();
    });
>>>>>>> 2b0c39ca

  });

  it('properly set badges to 1', (done) => {

    var payload = {data: {
      alert: "Hello World!",
      badge: 1,
    }}
    var installations = [];
    while(installations.length != 10) {
      var installation = new Parse.Object("_Installation");
      installation.set("installationId", "installation_"+installations.length);
      installation.set("deviceToken","device_token_"+installations.length)
      installation.set("badge", installations.length);
      installation.set("originalBadge", installations.length);
      installation.set("deviceType", "ios");
      installations.push(installation);
    }
<<<<<<< HEAD
  }

   var config = new Config(Parse.applicationId);
   var auth = {
    isMaster: true
   }

   var pushController = new PushController();
   reconfigureServer({
     push: { adapter: pushAdapter }
   }).then(() => {
    return Parse.Object.saveAll(installations)
   }).then((installations) => {
     return pushController.sendPush(payload, {}, config, auth);
   }).then((result) => {
     done();
   }, (err) => {
     fail("should not fail");
     done();
   });
=======

    var pushAdapter = {
      send: function(body, installations) {
        var badge = body.data.badge;
        installations.forEach((installation) => {
          expect(installation.badge).toEqual(badge);
          expect(1).toEqual(installation.badge);
        })
        return successfulTransmissions(body, installations);
      },
      getValidPushTypes: function() {
        return ["ios"];
      }
    }

    var config = new Config(Parse.applicationId);
    var auth = {
      isMaster: true
    }

    var pushController = new PushController(pushAdapter, Parse.applicationId, defaultConfiguration.push);
    Parse.Object.saveAll(installations).then(() => {
      return pushController.sendPush(payload, {}, config, auth);
    }).then(() => {
      done();
    }, () => {
      fail("should not fail");
      done();
    });
>>>>>>> 2b0c39ca

  });

  it('properly set badges to 1 with complex query #2903 #3022', (done) => {

    var payload = {
      data: {
        alert: "Hello World!",
        badge: 1,
      }
    }
    var installations = [];
    while(installations.length != 10) {
      var installation = new Parse.Object("_Installation");
      installation.set("installationId", "installation_"+installations.length);
      installation.set("deviceToken","device_token_"+installations.length)
      installation.set("badge", installations.length);
      installation.set("originalBadge", installations.length);
      installation.set("deviceType", "ios");
      installations.push(installation);
    }
    let matchedInstallationsCount = 0;
    var pushAdapter = {
      send: function(body, installations) {
        matchedInstallationsCount += installations.length;
        var badge = body.data.badge;
        installations.forEach((installation) => {
          expect(installation.badge).toEqual(badge);
          expect(1).toEqual(installation.badge);
        })
        return successfulTransmissions(body, installations);
      },
      getValidPushTypes: function() {
        return ["ios"];
      }
    }

    var config = new Config(Parse.applicationId);
    var auth = {
      isMaster: true
    }

    var pushController = new PushController(pushAdapter, Parse.applicationId, defaultConfiguration.push);
    Parse.Object.saveAll(installations).then((installations) => {
      let objectIds = installations.map(installation => {
        return installation.id;
      })
      let where = {
        objectId: {'$in': objectIds.slice(0, 5)}
      }
      return pushController.sendPush(payload, where, config, auth);
    }).then(() => {
      expect(matchedInstallationsCount).toBe(5);
      let query = new Parse.Query(Parse.Installation);
      query.equalTo('badge', 1);
      return query.find({useMasterKey: true});
    }).then((installations) => {
      expect(installations.length).toBe(5);
      done();
    }).catch(() => {
      fail("should not fail");
      done();
    });
  });

  it('properly creates _PushStatus', (done) => {

    var installations = [];
    while(installations.length != 10) {
      let installation = new Parse.Object("_Installation");
      installation.set("installationId", "installation_"+installations.length);
      installation.set("deviceToken","device_token_"+installations.length)
      installation.set("badge", installations.length);
      installation.set("originalBadge", installations.length);
      installation.set("deviceType", "ios");
      installations.push(installation);
    }

    while(installations.length != 15) {
      let installation = new Parse.Object("_Installation");
      installation.set("installationId", "installation_"+installations.length);
      installation.set("deviceToken","device_token_"+installations.length)
      installation.set("deviceType", "android");
      installations.push(installation);
    }
    var payload = {data: {
      alert: "Hello World!",
      badge: 1,
    }}

    var pushAdapter = {
      send: function(body, installations) {
        return successfulIOS(body, installations);
      },
      getValidPushTypes: function() {
        return ["ios"];
      }
    }

    var config = new Config(Parse.applicationId);
    var auth = {
      isMaster: true
    }
<<<<<<< HEAD
  }

   var config = new Config(Parse.applicationId);
   var auth = {
    isMaster: true
   }
   var pushController = new PushController();
   reconfigureServer({
     push: { adapter: pushAdapter }
   }).then(() => {
     return Parse.Object.saveAll(installations)
   })
   .then(() => {
     return pushController.sendPush(payload, {}, config, auth);
   }).then((result) => {
     // it is enqueued so it can take time
     return new Promise((resolve, reject) => {
       setTimeout(() => {
         resolve();
       }, 1000);
     });
   }).then(() => {
     let query = new Parse.Query('_PushStatus');
     return query.find({useMasterKey: true});
   }).then((results) => {
     expect(results.length).toBe(1);
     let result = results[0];
     expect(result.createdAt instanceof Date).toBe(true);
     expect(result.updatedAt instanceof Date).toBe(true);
     expect(result.id.length).toBe(10);
     expect(result.get('source')).toEqual('rest');
     expect(result.get('query')).toEqual(JSON.stringify({}));
     expect(typeof result.get('payload')).toEqual("string");
     expect(JSON.parse(result.get('payload'))).toEqual(payload.data);
     expect(result.get('status')).toEqual('succeeded');
     expect(result.get('numSent')).toEqual(10);
     expect(result.get('sentPerType')).toEqual({
       'ios': 10 // 10 ios
     });
     expect(result.get('numFailed')).toEqual(5);
     expect(result.get('failedPerType')).toEqual({
       'android': 5 // android
     });
=======

    var pushController = new PushController(pushAdapter, Parse.applicationId, defaultConfiguration.push);
    Parse.Object.saveAll(installations).then(() => {
      return pushController.sendPush(payload, {}, config, auth);
    }).then(() => {
      return new Promise((resolve) => {
        setTimeout(() => {
          resolve();
        }, 1000);
      });
    }).then(() => {
      let query = new Parse.Query('_PushStatus');
      return query.find({useMasterKey: true});
    }).then((results) => {
      expect(results.length).toBe(1);
      let result = results[0];
      expect(result.createdAt instanceof Date).toBe(true);
      expect(result.updatedAt instanceof Date).toBe(true);
      expect(result.id.length).toBe(10);
      expect(result.get('source')).toEqual('rest');
      expect(result.get('query')).toEqual(JSON.stringify({}));
      expect(typeof result.get('payload')).toEqual("string");
      expect(JSON.parse(result.get('payload'))).toEqual(payload.data);
      expect(result.get('status')).toEqual('succeeded');
      expect(result.get('numSent')).toEqual(10);
      expect(result.get('sentPerType')).toEqual({
        'ios': 10 // 10 ios
      });
      expect(result.get('numFailed')).toEqual(5);
      expect(result.get('failedPerType')).toEqual({
        'android': 5 // android
      });
>>>>>>> 2b0c39ca
     // Try to get it without masterKey
      let query = new Parse.Query('_PushStatus');
      return query.find();
    }).then((results) => {
      expect(results.length).toBe(0);
      done();
    });

  });

  it('should properly report failures in _PushStatus', (done) => {
    var pushAdapter = {
<<<<<<< HEAD
     send: function(body, installations) {
       return installations.map((installation) => {
         return Promise.resolve({
           deviceType: installation.deviceType
         })
       })
     },
     getValidPushTypes: function() {
       return ["ios"];
     }
   }
   let where = { 'channels': {
     '$ins': ['Giants', 'Mets']
   }};
   var payload = {data: {
     alert: "Hello World!",
     badge: 1,
   }}
   var config = new Config(Parse.applicationId);
   var auth = {
    isMaster: true
   }
   var pushController = new PushController();
   reconfigureServer({
     push: { adapter: pushAdapter }
   }).then(() => {
    return pushController.sendPush(payload, where, config, auth)
   }).then(() => {
     fail('should not succeed');
     done();
   }).catch(() => {
     let query = new Parse.Query('_PushStatus');
     query.find({useMasterKey: true}).then((results) => {
       expect(results.length).toBe(1);
       let pushStatus = results[0];
       expect(pushStatus.get('status')).toBe('failed');
       done();
     });
   })
=======
      send: function(body, installations) {
        return installations.map((installation) => {
          return Promise.resolve({
            deviceType: installation.deviceType
          })
        })
      },
      getValidPushTypes: function() {
        return ["ios"];
      }
    }
    let where = { 'channels': {
      '$ins': ['Giants', 'Mets']
    }};
    var payload = {data: {
      alert: "Hello World!",
      badge: 1,
    }}
    var config = new Config(Parse.applicationId);
    var auth = {
      isMaster: true
    }
    var pushController = new PushController(pushAdapter, Parse.applicationId, defaultConfiguration.push);
    pushController.sendPush(payload, where, config, auth).then(() => {
      fail('should not succeed');
      done();
    }).catch(() => {
      let query = new Parse.Query('_PushStatus');
      query.find({useMasterKey: true}).then((results) => {
        expect(results.length).toBe(1);
        let pushStatus = results[0];
        expect(pushStatus.get('status')).toBe('failed');
        done();
      });
    })
>>>>>>> 2b0c39ca
  });

  it('should support full RESTQuery for increment', (done) => {
    var payload = {data: {
      alert: "Hello World!",
      badge: 'Increment',
    }}

    var pushAdapter = {
      send: function(body, installations) {
        return successfulTransmissions(body, installations);
      },
      getValidPushTypes: function() {
        return ["ios"];
      }
    }
<<<<<<< HEAD
  }

   var config = new Config(Parse.applicationId);
   var auth = {
    isMaster: true
   }

   let where = {
     'deviceToken': {
       '$inQuery': {
         'where': {
           'deviceType': 'ios'
         },
         className: '_Installation'
       }
     }
   }

   var pushController = new PushController();
   reconfigureServer({
     push: { adapter: pushAdapter }
   }).then(() => {
    return pushController.sendPush(payload, where, config, auth);
   }).then((result) => {
=======

    var config = new Config(Parse.applicationId);
    var auth = {
      isMaster: true
    }

    let where = {
      'deviceToken': {
        '$inQuery': {
          'where': {
            'deviceType': 'ios'
          },
          className: '_Installation'
        }
      }
    }

    var pushController = new PushController(pushAdapter, Parse.applicationId, defaultConfiguration.push);
    pushController.sendPush(payload, where, config, auth).then(() => {
>>>>>>> 2b0c39ca
      done();
    }).catch((err) => {
      jfail(err);
      done();
    });
  });

  it('should support object type for alert', (done) => {
    var payload = {data: {
      alert: {
        'loc-key': 'hello_world',
      },
    }}

    var pushAdapter = {
      send: function(body, installations) {
        return successfulTransmissions(body, installations);
      },
      getValidPushTypes: function() {
        return ["ios"];
      }
    }
<<<<<<< HEAD
  }

   var config = new Config(Parse.applicationId);
   var auth = {
    isMaster: true
   }

   let where = {
     'deviceToken': {
       '$inQuery': {
         'where': {
           'deviceType': 'ios'
         },
         className: '_Installation'
       }
     }
   }

   var pushController = new PushController();
   reconfigureServer({
     push: { adapter: pushAdapter }
   }).then(() => {
    pushController.sendPush(payload, where, config, auth)
   }).then((result) => {
=======

    var config = new Config(Parse.applicationId);
    var auth = {
      isMaster: true
    }

    let where = {
      'deviceToken': {
        '$inQuery': {
          'where': {
            'deviceType': 'ios'
          },
          className: '_Installation'
        }
      }
    }

    var pushController = new PushController(pushAdapter, Parse.applicationId, defaultConfiguration.push);
    pushController.sendPush(payload, where, config, auth).then(() => {
>>>>>>> 2b0c39ca
      done();
    }).catch(() => {
      fail('should not fail');
      done();
    });
  });

  it('should flatten', () => {
    var res = StatusHandler.flatten([1, [2], [[3, 4], 5], [[[6]]]])
    expect(res).toEqual([1,2,3,4,5,6]);
  })
});<|MERGE_RESOLUTION|>--- conflicted
+++ resolved
@@ -132,7 +132,23 @@
   });
 
   it('properly increment badges', (done) => {
-
+    var pushAdapter = {
+      send: function(body, installations) {
+        var badge = body.data.badge;
+        installations.forEach((installation) => {
+          if (installation.deviceType == "ios") {
+            expect(installation.badge).toEqual(badge);
+            expect(installation.originalBadge+1).toEqual(installation.badge);
+          } else {
+            expect(installation.badge).toBeUndefined();
+          }
+        })
+        return successfulTransmissions(body, installations);
+      },
+      getValidPushTypes: function() {
+        return ["ios", "android"];
+      }
+    }
     var payload = {data:{
       alert: "Hello World!",
       badge: "Increment",
@@ -147,28 +163,6 @@
       installation.set("deviceType", "ios");
       installations.push(installation);
     }
-<<<<<<< HEAD
-  }
-
-   var config = new Config(Parse.applicationId);
-   var auth = {
-    isMaster: true
-   }
-
-   var pushController = new PushController();
-   reconfigureServer({
-     push: { adapter: pushAdapter }
-   }).then(() => {
-    return Parse.Object.saveAll(installations)
-   }).then((installations) => {
-     return pushController.sendPush(payload, {}, config, auth);
-   }).then((result) => {
-     done();
-   }, (err) => {
-     jfail(err);
-     done();
-   });
-=======
 
     while(installations.length != 15) {
       let installation = new Parse.Object("_Installation");
@@ -177,44 +171,41 @@
       installation.set("deviceType", "android");
       installations.push(installation);
     }
-
+    var config = new Config(Parse.applicationId);
+    var auth = {
+      isMaster: true
+    }
+
+    var pushController = new PushController();
+    reconfigureServer({
+      push: { adapter: pushAdapter }
+    }).then(() => {
+      return Parse.Object.saveAll(installations)
+    }).then(() => {
+      return pushController.sendPush(payload, {}, config, auth);
+    }).then(() => {
+      done();
+    }, (err) => {
+      jfail(err);
+      done();
+    });
+  });
+
+  it('properly set badges to 1', (done) => {
+    
     var pushAdapter = {
       send: function(body, installations) {
         var badge = body.data.badge;
         installations.forEach((installation) => {
-          if (installation.deviceType == "ios") {
-            expect(installation.badge).toEqual(badge);
-            expect(installation.originalBadge+1).toEqual(installation.badge);
-          } else {
-            expect(installation.badge).toBeUndefined();
-          }
+          expect(installation.badge).toEqual(badge);
+          expect(1).toEqual(installation.badge);
         })
         return successfulTransmissions(body, installations);
       },
       getValidPushTypes: function() {
-        return ["ios", "android"];
-      }
-    }
-
-    var config = new Config(Parse.applicationId);
-    var auth = {
-      isMaster: true
-    }
-
-    var pushController = new PushController(pushAdapter, Parse.applicationId, defaultConfiguration.push);
-    Parse.Object.saveAll(installations).then(() => {
-      return pushController.sendPush(payload, {}, config, auth);
-    }).then(() => {
-      done();
-    }, (err) => {
-      jfail(err);
-      done();
-    });
->>>>>>> 2b0c39ca
-
-  });
-
-  it('properly set badges to 1', (done) => {
+        return ["ios"];
+      }
+    }
 
     var payload = {data: {
       alert: "Hello World!",
@@ -230,50 +221,18 @@
       installation.set("deviceType", "ios");
       installations.push(installation);
     }
-<<<<<<< HEAD
-  }
-
-   var config = new Config(Parse.applicationId);
-   var auth = {
-    isMaster: true
-   }
-
-   var pushController = new PushController();
-   reconfigureServer({
-     push: { adapter: pushAdapter }
-   }).then(() => {
-    return Parse.Object.saveAll(installations)
-   }).then((installations) => {
-     return pushController.sendPush(payload, {}, config, auth);
-   }).then((result) => {
-     done();
-   }, (err) => {
-     fail("should not fail");
-     done();
-   });
-=======
-
-    var pushAdapter = {
-      send: function(body, installations) {
-        var badge = body.data.badge;
-        installations.forEach((installation) => {
-          expect(installation.badge).toEqual(badge);
-          expect(1).toEqual(installation.badge);
-        })
-        return successfulTransmissions(body, installations);
-      },
-      getValidPushTypes: function() {
-        return ["ios"];
-      }
-    }
-
-    var config = new Config(Parse.applicationId);
-    var auth = {
-      isMaster: true
-    }
-
-    var pushController = new PushController(pushAdapter, Parse.applicationId, defaultConfiguration.push);
-    Parse.Object.saveAll(installations).then(() => {
+
+    var config = new Config(Parse.applicationId);
+    var auth = {
+      isMaster: true
+    }
+
+    var pushController = new PushController();
+    reconfigureServer({
+      push: { adapter: pushAdapter }
+    }).then(() => {
+      return Parse.Object.saveAll(installations)
+    }).then(() => {
       return pushController.sendPush(payload, {}, config, auth);
     }).then(() => {
       done();
@@ -281,8 +240,6 @@
       fail("should not fail");
       done();
     });
->>>>>>> 2b0c39ca
-
   });
 
   it('properly set badges to 1 with complex query #2903 #3022', (done) => {
@@ -323,9 +280,14 @@
     var auth = {
       isMaster: true
     }
-
-    var pushController = new PushController(pushAdapter, Parse.applicationId, defaultConfiguration.push);
-    Parse.Object.saveAll(installations).then((installations) => {
+    var pushController = new PushController();
+    reconfigureServer({
+      push: {
+        adapter: pushAdapter
+      }
+    }).then(() => {
+      return Parse.Object.saveAll(installations)
+    }).then((installations) => {
       let objectIds = installations.map(installation => {
         return installation.id;
       })
@@ -333,6 +295,10 @@
         objectId: {'$in': objectIds.slice(0, 5)}
       }
       return pushController.sendPush(payload, where, config, auth);
+    }).then(() => {
+      return new Promise((res) => {
+        setTimeout(res, 300);
+      });
     }).then(() => {
       expect(matchedInstallationsCount).toBe(5);
       let query = new Parse.Query(Parse.Installation);
@@ -385,29 +351,22 @@
     var auth = {
       isMaster: true
     }
-<<<<<<< HEAD
-  }
-
-   var config = new Config(Parse.applicationId);
-   var auth = {
-    isMaster: true
-   }
-   var pushController = new PushController();
-   reconfigureServer({
-     push: { adapter: pushAdapter }
+    var pushController = new PushController();
+    reconfigureServer({
+      push: { adapter: pushAdapter }
+    }).then(() => {
+      return Parse.Object.saveAll(installations)
+    })
+   .then(() => {
+     return pushController.sendPush(payload, {}, config, auth);
    }).then(() => {
-     return Parse.Object.saveAll(installations)
-   })
-   .then(() => {
-     return pushController.sendPush(payload, {}, config, auth);
-   }).then((result) => {
      // it is enqueued so it can take time
-     return new Promise((resolve, reject) => {
+     return new Promise((resolve) => {
        setTimeout(() => {
          resolve();
        }, 1000);
      });
-   }).then(() => {
+   }).then(() => {
      let query = new Parse.Query('_PushStatus');
      return query.find({useMasterKey: true});
    }).then((results) => {
@@ -429,93 +388,18 @@
      expect(result.get('failedPerType')).toEqual({
        'android': 5 // android
      });
-=======
-
-    var pushController = new PushController(pushAdapter, Parse.applicationId, defaultConfiguration.push);
-    Parse.Object.saveAll(installations).then(() => {
-      return pushController.sendPush(payload, {}, config, auth);
-    }).then(() => {
-      return new Promise((resolve) => {
-        setTimeout(() => {
-          resolve();
-        }, 1000);
-      });
-    }).then(() => {
-      let query = new Parse.Query('_PushStatus');
-      return query.find({useMasterKey: true});
-    }).then((results) => {
-      expect(results.length).toBe(1);
-      let result = results[0];
-      expect(result.createdAt instanceof Date).toBe(true);
-      expect(result.updatedAt instanceof Date).toBe(true);
-      expect(result.id.length).toBe(10);
-      expect(result.get('source')).toEqual('rest');
-      expect(result.get('query')).toEqual(JSON.stringify({}));
-      expect(typeof result.get('payload')).toEqual("string");
-      expect(JSON.parse(result.get('payload'))).toEqual(payload.data);
-      expect(result.get('status')).toEqual('succeeded');
-      expect(result.get('numSent')).toEqual(10);
-      expect(result.get('sentPerType')).toEqual({
-        'ios': 10 // 10 ios
-      });
-      expect(result.get('numFailed')).toEqual(5);
-      expect(result.get('failedPerType')).toEqual({
-        'android': 5 // android
-      });
->>>>>>> 2b0c39ca
      // Try to get it without masterKey
-      let query = new Parse.Query('_PushStatus');
-      return query.find();
-    }).then((results) => {
-      expect(results.length).toBe(0);
-      done();
-    });
+     let query = new Parse.Query('_PushStatus');
+     return query.find();
+   }).then((results) => {
+     expect(results.length).toBe(0);
+     done();
+   });
 
   });
 
   it('should properly report failures in _PushStatus', (done) => {
     var pushAdapter = {
-<<<<<<< HEAD
-     send: function(body, installations) {
-       return installations.map((installation) => {
-         return Promise.resolve({
-           deviceType: installation.deviceType
-         })
-       })
-     },
-     getValidPushTypes: function() {
-       return ["ios"];
-     }
-   }
-   let where = { 'channels': {
-     '$ins': ['Giants', 'Mets']
-   }};
-   var payload = {data: {
-     alert: "Hello World!",
-     badge: 1,
-   }}
-   var config = new Config(Parse.applicationId);
-   var auth = {
-    isMaster: true
-   }
-   var pushController = new PushController();
-   reconfigureServer({
-     push: { adapter: pushAdapter }
-   }).then(() => {
-    return pushController.sendPush(payload, where, config, auth)
-   }).then(() => {
-     fail('should not succeed');
-     done();
-   }).catch(() => {
-     let query = new Parse.Query('_PushStatus');
-     query.find({useMasterKey: true}).then((results) => {
-       expect(results.length).toBe(1);
-       let pushStatus = results[0];
-       expect(pushStatus.get('status')).toBe('failed');
-       done();
-     });
-   })
-=======
       send: function(body, installations) {
         return installations.map((installation) => {
           return Promise.resolve({
@@ -538,8 +422,12 @@
     var auth = {
       isMaster: true
     }
-    var pushController = new PushController(pushAdapter, Parse.applicationId, defaultConfiguration.push);
-    pushController.sendPush(payload, where, config, auth).then(() => {
+    var pushController = new PushController();
+    reconfigureServer({
+      push: { adapter: pushAdapter }
+    }).then(() => {
+      return pushController.sendPush(payload, where, config, auth)
+    }).then(() => {
       fail('should not succeed');
       done();
     }).catch(() => {
@@ -550,8 +438,7 @@
         expect(pushStatus.get('status')).toBe('failed');
         done();
       });
-    })
->>>>>>> 2b0c39ca
+    });
   });
 
   it('should support full RESTQuery for increment', (done) => {
@@ -568,33 +455,6 @@
         return ["ios"];
       }
     }
-<<<<<<< HEAD
-  }
-
-   var config = new Config(Parse.applicationId);
-   var auth = {
-    isMaster: true
-   }
-
-   let where = {
-     'deviceToken': {
-       '$inQuery': {
-         'where': {
-           'deviceType': 'ios'
-         },
-         className: '_Installation'
-       }
-     }
-   }
-
-   var pushController = new PushController();
-   reconfigureServer({
-     push: { adapter: pushAdapter }
-   }).then(() => {
-    return pushController.sendPush(payload, where, config, auth);
-   }).then((result) => {
-=======
-
     var config = new Config(Parse.applicationId);
     var auth = {
       isMaster: true
@@ -611,9 +471,12 @@
       }
     }
 
-    var pushController = new PushController(pushAdapter, Parse.applicationId, defaultConfiguration.push);
-    pushController.sendPush(payload, where, config, auth).then(() => {
->>>>>>> 2b0c39ca
+    var pushController = new PushController();
+    reconfigureServer({
+      push: { adapter: pushAdapter }
+    }).then(() => {
+      return pushController.sendPush(payload, where, config, auth);
+    }).then(() => {
       done();
     }).catch((err) => {
       jfail(err);
@@ -636,32 +499,6 @@
         return ["ios"];
       }
     }
-<<<<<<< HEAD
-  }
-
-   var config = new Config(Parse.applicationId);
-   var auth = {
-    isMaster: true
-   }
-
-   let where = {
-     'deviceToken': {
-       '$inQuery': {
-         'where': {
-           'deviceType': 'ios'
-         },
-         className: '_Installation'
-       }
-     }
-   }
-
-   var pushController = new PushController();
-   reconfigureServer({
-     push: { adapter: pushAdapter }
-   }).then(() => {
-    pushController.sendPush(payload, where, config, auth)
-   }).then((result) => {
-=======
 
     var config = new Config(Parse.applicationId);
     var auth = {
@@ -679,9 +516,12 @@
       }
     }
 
-    var pushController = new PushController(pushAdapter, Parse.applicationId, defaultConfiguration.push);
-    pushController.sendPush(payload, where, config, auth).then(() => {
->>>>>>> 2b0c39ca
+    var pushController = new PushController();
+    reconfigureServer({
+      push: { adapter: pushAdapter }
+    }).then(() => {
+      pushController.sendPush(payload, where, config, auth)
+    }).then(() => {
       done();
     }).catch(() => {
       fail('should not fail');
