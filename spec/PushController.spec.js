"use strict";
var PushController = require('../src/Controllers/PushController').PushController;
var StatusHandler = require('../src/StatusHandler');
var Config = require('../src/Config');
var validatePushType = require('../src/Push/utils').validatePushType;

const successfulTransmissions = function(body, installations) {

  const promises = installations.map((device) => {
    return Promise.resolve({
      transmitted: true,
      device: device,
    })
  });

  return Promise.all(promises);
}

const successfulIOS = function(body, installations) {

  const promises = installations.map((device) => {
    return Promise.resolve({
      transmitted: device.deviceType == "ios",
      device: device,
    })
  });

  return Promise.all(promises);
}

describe('PushController', () => {
  it('can validate device type when no device type is set', (done) => {
    // Make query condition
    var where = {
    };
    var validPushTypes = ['ios', 'android'];

    expect(function(){
      validatePushType(where, validPushTypes);
    }).not.toThrow();
    done();
  });

  it('can validate device type when single valid device type is set', (done) => {
    // Make query condition
    var where = {
      'deviceType': 'ios'
    };
    var validPushTypes = ['ios', 'android'];

    expect(function(){
      validatePushType(where, validPushTypes);
    }).not.toThrow();
    done();
  });

  it('can validate device type when multiple valid device types are set', (done) => {
    // Make query condition
    var where = {
      'deviceType': {
        '$in': ['android', 'ios']
      }
    };
    var validPushTypes = ['ios', 'android'];

    expect(function(){
      validatePushType(where, validPushTypes);
    }).not.toThrow();
    done();
  });

  it('can throw on validateDeviceType when single invalid device type is set', (done) => {
    // Make query condition
    var where = {
      'deviceType': 'osx'
    };
    var validPushTypes = ['ios', 'android'];

    expect(function(){
      validatePushType(where, validPushTypes);
    }).toThrow();
    done();
  });

  it('can throw on validateDeviceType when single invalid device type is set', (done) => {
    // Make query condition
    var where = {
      'deviceType': 'osx'
    };
    var validPushTypes = ['ios', 'android'];

    expect(function(){
      validatePushType(where, validPushTypes);
    }).toThrow();
    done();
  });

  it('can get expiration time in string format', (done) => {
    // Make mock request
    var timeStr = '2015-03-19T22:05:08Z';
    var body = {
      'expiration_time': timeStr
    }

    var time = PushController.getExpirationTime(body);
    expect(time).toEqual(new Date(timeStr).valueOf());
    done();
  });

  it('can get expiration time in number format', (done) => {
    // Make mock request
    var timeNumber = 1426802708;
    var body = {
      'expiration_time': timeNumber
    }

    var time = PushController.getExpirationTime(body);
    expect(time).toEqual(timeNumber * 1000);
    done();
  });

  it('can throw on getExpirationTime in invalid format', (done) => {
    // Make mock request
    var body = {
      'expiration_time': 'abcd'
    }

    expect(function(){
      PushController.getExpirationTime(body);
    }).toThrow();
    done();
  });

  it('properly increment badges', (done) => {
    var pushAdapter = {
      send: function(body, installations) {
        var badge = body.data.badge;
        installations.forEach((installation) => {
          if (installation.deviceType == "ios") {
            expect(installation.badge).toEqual(badge);
            expect(installation.originalBadge+1).toEqual(installation.badge);
          } else {
            expect(installation.badge).toBeUndefined();
          }
        })
        return successfulTransmissions(body, installations);
      },
      getValidPushTypes: function() {
        return ["ios", "android"];
      }
    }
    var payload = {data:{
      alert: "Hello World!",
      badge: "Increment",
    }}
    var installations = [];
    while(installations.length != 10) {
      const installation = new Parse.Object("_Installation");
      installation.set("installationId", "installation_"+installations.length);
      installation.set("deviceToken","device_token_"+installations.length)
      installation.set("badge", installations.length);
      installation.set("originalBadge", installations.length);
      installation.set("deviceType", "ios");
      installations.push(installation);
    }

    while(installations.length != 15) {
      const installation = new Parse.Object("_Installation");
      installation.set("installationId", "installation_"+installations.length);
      installation.set("deviceToken","device_token_"+installations.length)
      installation.set("deviceType", "android");
      installations.push(installation);
    }
    var config = new Config(Parse.applicationId);
    var auth = {
      isMaster: true
    }

    var pushController = new PushController();
    reconfigureServer({
      push: { adapter: pushAdapter }
    }).then(() => {
      return Parse.Object.saveAll(installations)
    }).then(() => {
      return pushController.sendPush(payload, {}, config, auth);
    }).then(() => {
      done();
    }, (err) => {
      jfail(err);
      done();
    });
  });

  it('properly set badges to 1', (done) => {

    var pushAdapter = {
      send: function(body, installations) {
        var badge = body.data.badge;
        installations.forEach((installation) => {
          expect(installation.badge).toEqual(badge);
          expect(1).toEqual(installation.badge);
        })
        return successfulTransmissions(body, installations);
      },
      getValidPushTypes: function() {
        return ["ios"];
      }
    }

    var payload = {data: {
      alert: "Hello World!",
      badge: 1,
    }}
    var installations = [];
    while(installations.length != 10) {
      var installation = new Parse.Object("_Installation");
      installation.set("installationId", "installation_"+installations.length);
      installation.set("deviceToken","device_token_"+installations.length)
      installation.set("badge", installations.length);
      installation.set("originalBadge", installations.length);
      installation.set("deviceType", "ios");
      installations.push(installation);
    }

    var config = new Config(Parse.applicationId);
    var auth = {
      isMaster: true
    }

    var pushController = new PushController();
    reconfigureServer({
      push: { adapter: pushAdapter }
    }).then(() => {
      return Parse.Object.saveAll(installations)
    }).then(() => {
      return pushController.sendPush(payload, {}, config, auth);
    }).then(() => {
      done();
    }, () => {
      fail("should not fail");
      done();
    });
  });

  it('properly set badges to 1 with complex query #2903 #3022', (done) => {

    var payload = {
      data: {
        alert: "Hello World!",
        badge: 1,
      }
    }
    var installations = [];
    while(installations.length != 10) {
      var installation = new Parse.Object("_Installation");
      installation.set("installationId", "installation_"+installations.length);
      installation.set("deviceToken","device_token_"+installations.length)
      installation.set("badge", installations.length);
      installation.set("originalBadge", installations.length);
      installation.set("deviceType", "ios");
      installations.push(installation);
    }
    let matchedInstallationsCount = 0;
    var pushAdapter = {
      send: function(body, installations) {
        matchedInstallationsCount += installations.length;
        var badge = body.data.badge;
        installations.forEach((installation) => {
          expect(installation.badge).toEqual(badge);
          expect(1).toEqual(installation.badge);
        })
        return successfulTransmissions(body, installations);
      },
      getValidPushTypes: function() {
        return ["ios"];
      }
    }

    var config = new Config(Parse.applicationId);
    var auth = {
      isMaster: true
    }
<<<<<<< HEAD
    var pushController = new PushController();
    reconfigureServer({
      push: {
        adapter: pushAdapter
      }
    }).then(() => {
      return Parse.Object.saveAll(installations)
    }).then((installations) => {
      let objectIds = installations.map(installation => {
=======

    var pushController = new PushController(pushAdapter, Parse.applicationId, defaultConfiguration.push);
    Parse.Object.saveAll(installations).then((installations) => {
      const objectIds = installations.map(installation => {
>>>>>>> aa071e03
        return installation.id;
      })
      const where = {
        objectId: {'$in': objectIds.slice(0, 5)}
      }
      return pushController.sendPush(payload, where, config, auth);
    }).then(() => {
      return new Promise((res) => {
        setTimeout(res, 300);
      });
    }).then(() => {
      expect(matchedInstallationsCount).toBe(5);
      const query = new Parse.Query(Parse.Installation);
      query.equalTo('badge', 1);
      return query.find({useMasterKey: true});
    }).then((installations) => {
      expect(installations.length).toBe(5);
      done();
    }).catch(() => {
      fail("should not fail");
      done();
    });
  });

  it('properly creates _PushStatus', (done) => {

    var installations = [];
    while(installations.length != 10) {
      const installation = new Parse.Object("_Installation");
      installation.set("installationId", "installation_"+installations.length);
      installation.set("deviceToken","device_token_"+installations.length)
      installation.set("badge", installations.length);
      installation.set("originalBadge", installations.length);
      installation.set("deviceType", "ios");
      installations.push(installation);
    }

    while(installations.length != 15) {
      const installation = new Parse.Object("_Installation");
      installation.set("installationId", "installation_"+installations.length);
      installation.set("deviceToken","device_token_"+installations.length)
      installation.set("deviceType", "android");
      installations.push(installation);
    }
    var payload = {data: {
      alert: "Hello World!",
      badge: 1,
    }}

    var pushAdapter = {
      send: function(body, installations) {
        return successfulIOS(body, installations);
      },
      getValidPushTypes: function() {
        return ["ios"];
      }
    }

    var config = new Config(Parse.applicationId);
    var auth = {
      isMaster: true
    }
    var pushController = new PushController();
    reconfigureServer({
      push: { adapter: pushAdapter }
    }).then(() => {
<<<<<<< HEAD
      return Parse.Object.saveAll(installations)
    })
   .then(() => {
     return pushController.sendPush(payload, {}, config, auth);
   }).then(() => {
     // it is enqueued so it can take time
     return new Promise((resolve) => {
       setTimeout(() => {
         resolve();
       }, 1000);
     });
   }).then(() => {
     let query = new Parse.Query('_PushStatus');
     return query.find({useMasterKey: true});
   }).then((results) => {
     expect(results.length).toBe(1);
     let result = results[0];
     expect(result.createdAt instanceof Date).toBe(true);
     expect(result.updatedAt instanceof Date).toBe(true);
     expect(result.id.length).toBe(10);
     expect(result.get('source')).toEqual('rest');
     expect(result.get('query')).toEqual(JSON.stringify({}));
     expect(typeof result.get('payload')).toEqual("string");
     expect(JSON.parse(result.get('payload'))).toEqual(payload.data);
     expect(result.get('status')).toEqual('succeeded');
     expect(result.get('numSent')).toEqual(10);
     expect(result.get('sentPerType')).toEqual({
       'ios': 10 // 10 ios
     });
     expect(result.get('numFailed')).toEqual(5);
     expect(result.get('failedPerType')).toEqual({
       'android': 5 // android
     });
     // Try to get it without masterKey
     let query = new Parse.Query('_PushStatus');
     return query.find();
   }).then((results) => {
     expect(results.length).toBe(0);
     done();
   });
=======
      const query = new Parse.Query('_PushStatus');
      return query.find({useMasterKey: true});
    }).then((results) => {
      expect(results.length).toBe(1);
      const result = results[0];
      expect(result.createdAt instanceof Date).toBe(true);
      expect(result.updatedAt instanceof Date).toBe(true);
      expect(result.id.length).toBe(10);
      expect(result.get('source')).toEqual('rest');
      expect(result.get('query')).toEqual(JSON.stringify({}));
      expect(typeof result.get('payload')).toEqual("string");
      expect(JSON.parse(result.get('payload'))).toEqual(payload.data);
      expect(result.get('status')).toEqual('succeeded');
      expect(result.get('numSent')).toEqual(10);
      expect(result.get('sentPerType')).toEqual({
        'ios': 10 // 10 ios
      });
      expect(result.get('numFailed')).toEqual(5);
      expect(result.get('failedPerType')).toEqual({
        'android': 5 // android
      });
     // Try to get it without masterKey
      const query = new Parse.Query('_PushStatus');
      return query.find();
    }).then((results) => {
      expect(results.length).toBe(0);
      done();
    });
>>>>>>> aa071e03

  });

  it('should properly report failures in _PushStatus', (done) => {
    var pushAdapter = {
      send: function(body, installations) {
        return installations.map((installation) => {
          return Promise.resolve({
            deviceType: installation.deviceType
          })
        })
      },
      getValidPushTypes: function() {
        return ["ios"];
      }
    }
    const where = { 'channels': {
      '$ins': ['Giants', 'Mets']
    }};
    var payload = {data: {
      alert: "Hello World!",
      badge: 1,
    }}
    var config = new Config(Parse.applicationId);
    var auth = {
      isMaster: true
    }
    var pushController = new PushController();
    reconfigureServer({
      push: { adapter: pushAdapter }
    }).then(() => {
      return pushController.sendPush(payload, where, config, auth)
    }).then(() => {
      fail('should not succeed');
      done();
    }).catch(() => {
      const query = new Parse.Query('_PushStatus');
      query.find({useMasterKey: true}).then((results) => {
        expect(results.length).toBe(1);
        const pushStatus = results[0];
        expect(pushStatus.get('status')).toBe('failed');
        done();
      });
    });
  });

  it('should support full RESTQuery for increment', (done) => {
    var payload = {data: {
      alert: "Hello World!",
      badge: 'Increment',
    }}

    var pushAdapter = {
      send: function(body, installations) {
        return successfulTransmissions(body, installations);
      },
      getValidPushTypes: function() {
        return ["ios"];
      }
    }
    var config = new Config(Parse.applicationId);
    var auth = {
      isMaster: true
    }

    const where = {
      'deviceToken': {
        '$inQuery': {
          'where': {
            'deviceType': 'ios'
          },
          className: '_Installation'
        }
      }
    }

    var pushController = new PushController();
    reconfigureServer({
      push: { adapter: pushAdapter }
    }).then(() => {
      return pushController.sendPush(payload, where, config, auth);
    }).then(() => {
      done();
    }).catch((err) => {
      jfail(err);
      done();
    });
  });

  it('should support object type for alert', (done) => {
    var payload = {data: {
      alert: {
        'loc-key': 'hello_world',
      },
    }}

    var pushAdapter = {
      send: function(body, installations) {
        return successfulTransmissions(body, installations);
      },
      getValidPushTypes: function() {
        return ["ios"];
      }
    }

    var config = new Config(Parse.applicationId);
    var auth = {
      isMaster: true
    }

    const where = {
      'deviceToken': {
        '$inQuery': {
          'where': {
            'deviceType': 'ios'
          },
          className: '_Installation'
        }
      }
    }

    var pushController = new PushController();
    reconfigureServer({
      push: { adapter: pushAdapter }
    }).then(() => {
      pushController.sendPush(payload, where, config, auth)
    }).then(() => {
      done();
    }).catch(() => {
      fail('should not fail');
      done();
    });
  });

  it('should flatten', () => {
    var res = StatusHandler.flatten([1, [2], [[3, 4], 5], [[[6]]]])
    expect(res).toEqual([1,2,3,4,5,6]);
  })
});<|MERGE_RESOLUTION|>--- conflicted
+++ resolved
@@ -280,7 +280,6 @@
     var auth = {
       isMaster: true
     }
-<<<<<<< HEAD
     var pushController = new PushController();
     reconfigureServer({
       push: {
@@ -289,13 +288,7 @@
     }).then(() => {
       return Parse.Object.saveAll(installations)
     }).then((installations) => {
-      let objectIds = installations.map(installation => {
-=======
-
-    var pushController = new PushController(pushAdapter, Parse.applicationId, defaultConfiguration.push);
-    Parse.Object.saveAll(installations).then((installations) => {
       const objectIds = installations.map(installation => {
->>>>>>> aa071e03
         return installation.id;
       })
       const where = {
@@ -362,7 +355,6 @@
     reconfigureServer({
       push: { adapter: pushAdapter }
     }).then(() => {
-<<<<<<< HEAD
       return Parse.Object.saveAll(installations)
     })
    .then(() => {
@@ -375,11 +367,11 @@
        }, 1000);
      });
    }).then(() => {
-     let query = new Parse.Query('_PushStatus');
+     const query = new Parse.Query('_PushStatus');
      return query.find({useMasterKey: true});
    }).then((results) => {
      expect(results.length).toBe(1);
-     let result = results[0];
+     const result = results[0];
      expect(result.createdAt instanceof Date).toBe(true);
      expect(result.updatedAt instanceof Date).toBe(true);
      expect(result.id.length).toBe(10);
@@ -397,43 +389,12 @@
        'android': 5 // android
      });
      // Try to get it without masterKey
-     let query = new Parse.Query('_PushStatus');
+     const query = new Parse.Query('_PushStatus');
      return query.find();
    }).then((results) => {
      expect(results.length).toBe(0);
      done();
    });
-=======
-      const query = new Parse.Query('_PushStatus');
-      return query.find({useMasterKey: true});
-    }).then((results) => {
-      expect(results.length).toBe(1);
-      const result = results[0];
-      expect(result.createdAt instanceof Date).toBe(true);
-      expect(result.updatedAt instanceof Date).toBe(true);
-      expect(result.id.length).toBe(10);
-      expect(result.get('source')).toEqual('rest');
-      expect(result.get('query')).toEqual(JSON.stringify({}));
-      expect(typeof result.get('payload')).toEqual("string");
-      expect(JSON.parse(result.get('payload'))).toEqual(payload.data);
-      expect(result.get('status')).toEqual('succeeded');
-      expect(result.get('numSent')).toEqual(10);
-      expect(result.get('sentPerType')).toEqual({
-        'ios': 10 // 10 ios
-      });
-      expect(result.get('numFailed')).toEqual(5);
-      expect(result.get('failedPerType')).toEqual({
-        'android': 5 // android
-      });
-     // Try to get it without masterKey
-      const query = new Parse.Query('_PushStatus');
-      return query.find();
-    }).then((results) => {
-      expect(results.length).toBe(0);
-      done();
-    });
->>>>>>> aa071e03
-
   });
 
   it('should properly report failures in _PushStatus', (done) => {
