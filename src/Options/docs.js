--- conflicted
+++ resolved
@@ -26,11 +26,8 @@
  * @property {Number} emailVerifyTokenValidityDuration Email verification token validity duration, in seconds
  * @property {Boolean} enableAnonymousUsers Enable (or disable) anonymous users, defaults to true
  * @property {Boolean} enableExpressErrorHandler Enables the default express error handler for all errors
-<<<<<<< HEAD
-=======
  * @property {Boolean} enableSingleSchemaCache Use a single schema cache shared across requests. Reduces number of queries made to _SCHEMA, defaults to false, i.e. unique schema cache per request.
  * @property {String} encryptionKey Key for encrypting your files
->>>>>>> c1971b2a
  * @property {Boolean} expireInactiveSessions Sets wether we should expire the inactive sessions, defaults to true
  * @property {String} fileKey Key for your files
  * @property {Adapter<FilesAdapter>} filesAdapter Adapter module for the files sub-system
